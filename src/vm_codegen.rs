use id::IdGen;
use node::{BinOp, FormalParameters, Node};
use std::collections::HashSet;
use vm::{Inst, Value};

use std::collections::HashMap;

#[derive(Clone, Debug, PartialEq)]
pub struct FunctionInfo {
    pub name: String,
    pub fv_stack_addr: Vec<usize>,
    pub insts: Vec<Inst>,
}

#[derive(Clone, Debug, PartialEq)]
pub struct ClosureInfo {
    pub name: String,
    pub fv_name: Vec<String>,
    pub insts: Vec<Inst>,
}


impl FunctionInfo {
    pub fn new(name: String, fv_stack_addr: Vec<usize>, insts: Vec<Inst>) -> FunctionInfo {
        FunctionInfo {
            name: name,
            insts: insts,
            fv_stack_addr: fv_stack_addr,
        }
    }
}

impl ClosureInfo {
    pub fn new(name: String, fv_name: Vec<String>, insts: Vec<Inst>) -> ClosureInfo {
        ClosureInfo {
            name: name,
            insts: insts,
            fv_name: fv_name,
        }
    }
}

#[derive(Clone, Debug, PartialEq)]
pub struct VMCodeGen {
    pub global_varmap: HashMap<String, Value>, // usize will be replaced with an appropriate type
    pub local_varmap: Vec<HashMap<String, usize>>,
<<<<<<< HEAD
    pub pending_functions: HashMap<String, FunctionInfo>,
=======
    pub functions: HashMap<String, FunctionInfo>,
    pub pending_closure_functions: HashMap<String, ClosureInfo>,
>>>>>>> e3f94165
    pub local_var_stack_addr: IdGen,
    pub return_inst_pos: Vec<usize>,
    pub fv: Vec<Vec<String>>,
}

impl VMCodeGen {
    pub fn new() -> VMCodeGen {
        VMCodeGen {
            global_varmap: HashMap::new(),
            local_varmap: vec![HashMap::new()],
<<<<<<< HEAD
            pending_functions: HashMap::new(),
=======
            functions: HashMap::new(),
            pending_closure_functions: HashMap::new(),
>>>>>>> e3f94165
            local_var_stack_addr: IdGen::new(),
            return_inst_pos: vec![],
            fv: vec![vec![]],
        }
    }
}

impl VMCodeGen {
    pub fn compile(&mut self, node: &Node, insts: &mut Vec<Inst>) {
        let pos = insts.len();
        insts.push(Inst::AllocLocalVar(0, 0));

        self.run(node, insts);

        if let Inst::AllocLocalVar(ref mut n, _) = insts[pos] {
            *n = self.local_var_stack_addr.get_cur_id()
        }
        insts.push(Inst::End);

        // for (a, b) in self.pending_closure_functions.clone() {
        //     self.functions.insert(a, b);
        // }

        for (
            _,
            FunctionInfo {
                name,
                insts: func_insts,
                fv_stack_addr,
            },
        ) in &self.pending_functions
        {
            let pos = insts.len();
            if fv_stack_addr.len() > 0 {
                self.global_varmap.insert(
                    name.clone(),
                    Value::Cls(Box::new(Value::Function(pos)), fv_stack_addr.clone()),
                );
            } else {
                self.global_varmap
                    .insert(name.clone(), Value::Function(pos));
            }
            // if let Inst::Push(Value::Function(ref mut addr)) = insts[*pos_in_insts] {
            //     *addr = pos
            // }
            let mut func_insts = func_insts.clone();
            insts.append(&mut func_insts);
        }
    }

    fn run(&mut self, node: &Node, insts: &mut Vec<Inst>) {
        match node {
            &Node::StatementList(ref node_list) => self.run_statement_list(node_list, insts),
            &Node::FunctionDecl(ref name, ref fv, ref params, ref body) => {
                self.run_function_decl(name, fv, params, &*body)
            }
            &Node::VarDecl(ref name, ref init) => self.run_var_decl(name, init, insts),
            &Node::If(ref cond, ref then_, ref else_) => {
                self.run_if(&*cond, &*then_, &*else_, insts)
            }
            &Node::While(ref cond, ref body) => self.run_while(&*cond, &*body, insts),
            &Node::Assign(ref dst, ref src) => self.run_assign(&*dst, &*src, insts),
            &Node::BinaryOp(ref lhs, ref rhs, ref op) => {
                self.run_binary_op(&*lhs, &*rhs, op, insts)
            }
            &Node::Call(ref callee, ref args) => self.run_call(&*callee, args, insts),
            &Node::Member(ref parent, ref member) => self.run_member(&*parent, member, insts),
            &Node::Return(ref val) => self.run_return(val, insts),
            &Node::Identifier(ref name) => self.run_identifier(name, insts),
            &Node::String(ref s) => insts.push(Inst::Push(Value::String(s.clone()))),
            &Node::Number(n) => insts.push(Inst::Push(Value::Number(n))),
            &Node::Boolean(b) => insts.push(Inst::Push(Value::Bool(b))),
            _ => {}
        }
    }
}

impl VMCodeGen {
    pub fn run_statement_list(&mut self, node_list: &Vec<Node>, insts: &mut Vec<Inst>) {
        for node in node_list {
            self.run(node, insts)
        }
    }
}

impl VMCodeGen {
    pub fn run_function_decl(
        &mut self,
        name: &Option<String>,
        fv: &HashSet<String>,
        params: &FormalParameters,
        body: &Node,
    ) {
        let name = name.clone().unwrap();

        self.local_varmap.push(HashMap::new());
        self.local_var_stack_addr.save();
<<<<<<< HEAD
=======

        let this_is_closure = self.local_varmap.len() > 2;
>>>>>>> e3f94165

        let mut func_insts = vec![];

        func_insts.push(Inst::AllocLocalVar(0, 0));

        for name in fv {
            self.run_var_decl2(name, &None, &mut func_insts);
        }

        for param in params {
            self.run_var_decl2(&param.name, &param.init, &mut func_insts)
        }

        let params_len = params.len() + fv.len();

        self.run(body, &mut func_insts);

        if let Inst::AllocLocalVar(ref mut n, ref mut argc) = func_insts[0] {
<<<<<<< HEAD
            *n = self.local_var_stack_addr.get_cur_id() - params.len();
            *argc = params.len()
=======
            *n = self.local_var_stack_addr.get_cur_id() - params_len;
            *argc = params_len;
>>>>>>> e3f94165
        }

        for pos in &self.return_inst_pos {
            if let Inst::Return(ref mut n) = func_insts[*pos] {
<<<<<<< HEAD
                *n = if self.local_var_stack_addr.get_cur_id() > params.len() {
                    self.local_var_stack_addr.get_cur_id() - params.len()
=======
                *n = if self.local_var_stack_addr.get_cur_id() > params_len {
                    self.local_var_stack_addr.get_cur_id() - params_len
>>>>>>> e3f94165
                } else {
                    params_len
                };
            }
        }
        self.return_inst_pos.clear();

<<<<<<< HEAD
        self.local_var_stack_addr.restore();
        self.local_varmap.pop();

        self.pending_functions
            .insert(name.clone(), FunctionInfo::new(name.clone(), func_insts));
=======
        for (name, v) in self.pending_closure_functions.clone() {
            let mut names = v.fv_name.clone();
            let mut fv_stack_addr = vec![];
            for name in names {
                if let Some(p) = self.local_varmap.last().unwrap().get(name.as_str()) {
                    fv_stack_addr.push(*p);
                } else {
                    unreachable!()
                };
            }
            self.functions
                .insert(name, FunctionInfo::new(v.name, fv_stack_addr, v.insts));
        }
        self.pending_closure_functions.clear();

        self.local_var_stack_addr.restore();
        self.local_varmap.pop();

        if this_is_closure {
            self.pending_closure_functions.insert(
                name.clone(),
                ClosureInfo::new(
                    name.clone(),
                    fv.iter().cloned().collect::<Vec<_>>(),
                    func_insts,
                ),
            );
        } else {
            self.functions.insert(
                name.clone(),
                FunctionInfo::new(name.clone(), vec![], func_insts),
            );
        }
>>>>>>> e3f94165
    }

    pub fn run_return(&mut self, val: &Option<Box<Node>>, insts: &mut Vec<Inst>) {
        if let &Some(ref val) = val {
            self.run(&*val, insts)
        }
        self.return_inst_pos.push(insts.len());
        insts.push(Inst::Return(0));
    }
}

impl VMCodeGen {
    pub fn run_var_decl(&mut self, name: &String, init: &Option<Box<Node>>, insts: &mut Vec<Inst>) {
        let id = self.local_var_stack_addr.gen_id();

        self.local_varmap
            .last_mut()
            .unwrap()
            .insert(name.clone(), id);

        if let &Some(ref init) = init {
            self.run(&*init, insts);
            insts.push(Inst::SetLocal(id));
        }
    }

    pub fn run_var_decl2(&mut self, name: &String, init: &Option<Node>, insts: &mut Vec<Inst>) {
        let id = self.local_var_stack_addr.gen_id();

        self.local_varmap
            .last_mut()
            .unwrap()
            .insert(name.clone(), id);

        if let &Some(ref init) = init {
            self.run(init, insts);
            insts.push(Inst::SetLocal(id));
        }
    }
}

impl VMCodeGen {
    pub fn run_if(&mut self, cond: &Node, then_: &Node, else_: &Node, insts: &mut Vec<Inst>) {
        self.run(cond, insts);

        let cond_pos = insts.len() as isize;
        insts.push(Inst::JmpIfFalse(0));

        self.run(then_, insts);

        if else_ == &Node::Nope {
            let pos = insts.len() as isize;
            if let Inst::JmpIfFalse(ref mut dst) = insts[cond_pos as usize] {
                *dst = pos - cond_pos
            }
        } else {
            let then_end_pos = insts.len() as isize;
            insts.push(Inst::Jmp(0));

            let pos = insts.len() as isize;
            if let Inst::JmpIfFalse(ref mut dst) = insts[cond_pos as usize] {
                *dst = pos - cond_pos
            }

            self.run(else_, insts);

            let pos = insts.len() as isize;
            if let Inst::Jmp(ref mut dst) = insts[then_end_pos as usize] {
                *dst = pos - then_end_pos
            }
        }
    }

    pub fn run_while(&mut self, cond: &Node, body: &Node, insts: &mut Vec<Inst>) {
        let pos = insts.len() as isize;

        self.run(cond, insts);

        let cond_pos = insts.len() as isize;
        insts.push(Inst::JmpIfFalse(0));

        self.run(body, insts);

        let loop_pos = insts.len() as isize;
        insts.push(Inst::Jmp(pos - loop_pos));

        let pos = insts.len() as isize;
        if let Inst::JmpIfFalse(ref mut dst) = insts[cond_pos as usize] {
            *dst = pos - cond_pos
        } else {
            unreachable!()
        }
    }
}

impl VMCodeGen {
    pub fn run_binary_op(&mut self, lhs: &Node, rhs: &Node, op: &BinOp, insts: &mut Vec<Inst>) {
        self.run(lhs, insts);
        self.run(rhs, insts);
        match op {
            &BinOp::Add => insts.push(Inst::Add),
            &BinOp::Sub => insts.push(Inst::Sub),
            &BinOp::Mul => insts.push(Inst::Mul),
            &BinOp::Div => insts.push(Inst::Div),
            &BinOp::Rem => insts.push(Inst::Rem),
            &BinOp::Eq => insts.push(Inst::Eq),
            &BinOp::Ne => insts.push(Inst::Ne),
            &BinOp::Lt => insts.push(Inst::Lt),
            &BinOp::Gt => insts.push(Inst::Gt),
            &BinOp::Le => insts.push(Inst::Le),
            &BinOp::Ge => insts.push(Inst::Ge),
            _ => {}
        }
    }

    pub fn run_assign(&mut self, dst: &Node, src: &Node, insts: &mut Vec<Inst>) {
        self.run(src, insts);

        match dst {
            &Node::Identifier(ref name) => {
                if let Some(p) = self.local_varmap.last().unwrap().get(name.as_str()) {
                    insts.push(Inst::SetLocal(*p));
                } else {
                    insts.push(Inst::SetGlobal(name.clone()));
                }
            }
            _ => {}
        }
    }
}

impl VMCodeGen {
    pub fn run_call(&mut self, callee: &Node, args: &Vec<Node>, insts: &mut Vec<Inst>) {
        self.run(callee, insts);

        for arg in args {
            self.run(arg, insts);
        }

        insts.push(Inst::Call(args.len()));
    }
}

impl VMCodeGen {
    fn run_member(&mut self, parent: &Node, member: &String, insts: &mut Vec<Inst>) {
        self.run(parent, insts);

        insts.push(Inst::Push(Value::Data(member.clone())));
        insts.push(Inst::GetMember)
    }

    fn run_identifier(&mut self, name: &String, insts: &mut Vec<Inst>) {
        if let Some(p) = self.local_varmap.last().unwrap().get(name.as_str()) {
            insts.push(Inst::GetLocal(*p))
        } else {
            insts.push(Inst::GetGlobal(name.clone()))
        }
    }
}

pub fn test() {
    use parser::Parser;
    use vm::VM;
    let mut node_list = vec![];
    let mut parser = Parser::new("a = 123.456; console.log(a)".to_string());
    while let Ok(ok) = parser.next() {
        node_list.push(ok)
    }
    let mut vm_codegen = VMCodeGen::new();
    let mut insts = vec![];
    vm_codegen.compile(&node_list[0], &mut insts);
    for inst in &insts {
        println!("{:?}", inst);
    }

    println!("VM Test:");
    let mut vm = VM::new();
    vm.run(insts);
}<|MERGE_RESOLUTION|>--- conflicted
+++ resolved
@@ -44,12 +44,8 @@
 pub struct VMCodeGen {
     pub global_varmap: HashMap<String, Value>, // usize will be replaced with an appropriate type
     pub local_varmap: Vec<HashMap<String, usize>>,
-<<<<<<< HEAD
-    pub pending_functions: HashMap<String, FunctionInfo>,
-=======
     pub functions: HashMap<String, FunctionInfo>,
     pub pending_closure_functions: HashMap<String, ClosureInfo>,
->>>>>>> e3f94165
     pub local_var_stack_addr: IdGen,
     pub return_inst_pos: Vec<usize>,
     pub fv: Vec<Vec<String>>,
@@ -60,12 +56,8 @@
         VMCodeGen {
             global_varmap: HashMap::new(),
             local_varmap: vec![HashMap::new()],
-<<<<<<< HEAD
-            pending_functions: HashMap::new(),
-=======
             functions: HashMap::new(),
             pending_closure_functions: HashMap::new(),
->>>>>>> e3f94165
             local_var_stack_addr: IdGen::new(),
             return_inst_pos: vec![],
             fv: vec![vec![]],
@@ -163,11 +155,8 @@
 
         self.local_varmap.push(HashMap::new());
         self.local_var_stack_addr.save();
-<<<<<<< HEAD
-=======
 
         let this_is_closure = self.local_varmap.len() > 2;
->>>>>>> e3f94165
 
         let mut func_insts = vec![];
 
@@ -186,24 +175,14 @@
         self.run(body, &mut func_insts);
 
         if let Inst::AllocLocalVar(ref mut n, ref mut argc) = func_insts[0] {
-<<<<<<< HEAD
-            *n = self.local_var_stack_addr.get_cur_id() - params.len();
-            *argc = params.len()
-=======
             *n = self.local_var_stack_addr.get_cur_id() - params_len;
             *argc = params_len;
->>>>>>> e3f94165
         }
 
         for pos in &self.return_inst_pos {
             if let Inst::Return(ref mut n) = func_insts[*pos] {
-<<<<<<< HEAD
-                *n = if self.local_var_stack_addr.get_cur_id() > params.len() {
-                    self.local_var_stack_addr.get_cur_id() - params.len()
-=======
                 *n = if self.local_var_stack_addr.get_cur_id() > params_len {
                     self.local_var_stack_addr.get_cur_id() - params_len
->>>>>>> e3f94165
                 } else {
                     params_len
                 };
@@ -211,13 +190,6 @@
         }
         self.return_inst_pos.clear();
 
-<<<<<<< HEAD
-        self.local_var_stack_addr.restore();
-        self.local_varmap.pop();
-
-        self.pending_functions
-            .insert(name.clone(), FunctionInfo::new(name.clone(), func_insts));
-=======
         for (name, v) in self.pending_closure_functions.clone() {
             let mut names = v.fv_name.clone();
             let mut fv_stack_addr = vec![];
@@ -251,7 +223,6 @@
                 FunctionInfo::new(name.clone(), vec![], func_insts),
             );
         }
->>>>>>> e3f94165
     }
 
     pub fn run_return(&mut self, val: &Option<Box<Node>>, insts: &mut Vec<Inst>) {
